from copy import deepcopy
from math import isclose
from pathlib import Path
from typing import Any, Dict, List, Optional, Sequence, Tuple, Union, cast

import geopandas as gpd
import pandas as pd
import torch
from pyproj import CRS, Transformer
from shapely.geometry import box as shapely_box
from torch import Generator, default_generator, randperm
from torchgeo.datasets import GeoDataset, IntersectionDataset, RasterDataset
from torchgeo.datasets.splits import _fractions_to_lengths

from eotorch.data.geodatasets import LabelledRasterDataset


def _format_paths(files: Union[str, Path, List[str], List[Path], None]) -> List[Path]:
    """Formats various file input types into a list of resolved Path objects."""
    if files is None:
        return []
    if isinstance(files, (str, Path)):
        files = [files]
    if isinstance(files, list):
        files = [Path(i) for i in files]
    return [i.resolve() for i in files]


def _get_split_items(
    dataset_items: List[Tuple[Any, Any]],  # (geometry, filepath) tuples
    dataset_files: List[Path],
    val_files: List[Path],
    test_files: List[Path],
) -> Tuple[List[Tuple[Any, Any]], List[Tuple[Any, Any]], List[Tuple[Any, Any]]]:
    """Validates split files and returns items partitioned into train, val, test."""

    def _validate_and_collect_items(files_param: List[Path]) -> List[Tuple[Any, Any]]:
        """Checks if files exist in the dataset and collects corresponding items."""
        out_list = []
        file_found = False
        for f in files_param:
            try:
                idx = dataset_files.index(f)
                out_list.append(dataset_items[idx])
                file_found = True
            except ValueError:
                print(f"Warning: File {str(f)} not found in dataset. Skipping.")

        if files_param and not file_found:
            raise ValueError(
                "None of the provided files were found in the dataset. Please check the files."
            )
        return out_list

    val_items = _validate_and_collect_items(val_files)
    test_items = _validate_and_collect_items(test_files)

    val_test_items = set(val_items + test_items)
    train_items = [item for item in dataset_items if item not in val_test_items]

    return train_items, val_items, test_items


def _build_split_indexes(
    train_items: List[Tuple[Any, Any]],
    val_items: List[Tuple[Any, Any]],
    test_items: List[Tuple[Any, Any]],
    original_index: gpd.GeoDataFrame,
) -> List[gpd.GeoDataFrame]:
    """Builds GeoPandas GeoDataFrame indexes for train, validation, and test splits."""
    new_indexes = []

    def _create_index(items: List[Tuple[Any, Any]]) -> gpd.GeoDataFrame:
        """Helper to create and populate a GeoPandas index."""
        if not items:
            # Return empty GeoDataFrame with correct structure and temporal index
            empty_gdf = gpd.GeoDataFrame(
                {"filepath": []}, geometry=[], crs=original_index.crs
            )
            # Create empty IntervalIndex to match original structure
            empty_temporal_index = pd.IntervalIndex.from_tuples(
                [], closed="both", name="datetime"
            )
            empty_gdf.index = empty_temporal_index
            return empty_gdf

        # Extract filepaths from items to find corresponding rows in original index
        item_filepaths = {filepath for _, filepath in items}

        # Find matching rows in original index
        mask = original_index["filepath"].isin(item_filepaths)
        filtered_index = original_index[mask].copy()

        return filtered_index

    if train_items:
        new_indexes.append(_create_index(train_items))
    if val_items:
        new_indexes.append(_create_index(val_items))
    if test_items:
        new_indexes.append(_create_index(test_items))

    return new_indexes


def _build_split_datasets(
    original_dataset: RasterDataset, new_indexes: List[gpd.GeoDataFrame]
) -> List[RasterDataset]:
    """Builds the final list of split datasets using the provided indexes."""
    new_datasets = []
    for index in new_indexes:
        if isinstance(original_dataset, IntersectionDataset):
            # Handle IntersectionDataset (e.g., LabelledRasterDataset)
            img_ds_orig = original_dataset.datasets[0]
            label_ds_orig = original_dataset.datasets[1]

            # Create new image dataset for the split
            img_ds_new = deepcopy(img_ds_orig)
            img_ds_new.index = index
            if len(index) > 0:
<<<<<<< HEAD
                img_ds_new.paths = index["filepath"].tolist()
=======
                img_ds_new.paths = [
                    i.object for i in index.intersection(index.bounds, objects=True)
                ]
>>>>>>> c31efe68
            else:
                img_ds_new.paths = []

            # Create new label dataset index based on intersection with new image dataset bounds
            img_bounds = img_ds_new.bounds
<<<<<<< HEAD

            # For GeoPandas, we need to intersect with the image bounds
            if not label_ds_orig.index.empty:
                # Create bounding box geometry for intersection
                img_bbox_geom = shapely_box(
                    img_bounds.minx, img_bounds.miny, img_bounds.maxx, img_bounds.maxy
                )

                # Find labels that intersect with the image bounds
                label_intersections = label_ds_orig.index[
                    label_ds_orig.index.geometry.intersects(img_bbox_geom)
                ]

                # Create new label dataset for the split
                label_ds_new = deepcopy(label_ds_orig)
                label_ds_new.index = label_intersections.copy()
                if len(label_intersections) > 0:
                    label_ds_new.paths = label_intersections["filepath"].tolist()
                else:
                    label_ds_new.paths = []
            else:
                # Empty label dataset
                label_ds_new = deepcopy(label_ds_orig)
                empty_gdf = gpd.GeoDataFrame(
                    {"filepath": []}, geometry=[], crs=label_ds_orig.index.crs
                )
                # Create empty IntervalIndex to match original structure
                empty_temporal_index = pd.IntervalIndex.from_tuples(
                    [], closed="both", name="datetime"
                )
                empty_gdf.index = empty_temporal_index
                label_ds_new.index = empty_gdf
=======
            label_hits = label_ds_orig.index.intersection(
                tuple(img_bounds), objects=True
            )
            label_idx_new = Index(interleaved=False, properties=Property(dimension=3))
            for hit in label_hits:
                hit_bbox = BoundingBox(*hit.bounds)
                intersection_bbox = hit_bbox & img_bounds
                if intersection_bbox.area > 0:
                    label_idx_new.insert(len(label_idx_new), hit.bounds, hit.object)

            # Create new label dataset for the split
            label_ds_new = deepcopy(label_ds_orig)
            label_ds_new.index = label_idx_new
            if len(label_idx_new) > 0:
                label_ds_new.paths = [
                    i.object
                    for i in label_idx_new.intersection(
                        label_idx_new.bounds, objects=True
                    )
                ]
            else:
>>>>>>> c31efe68
                label_ds_new.paths = []

            # Create the final IntersectionDataset for the split
            ds = original_dataset.__class__(
                img_ds_new,
                label_ds_new,
                collate_fn=original_dataset.collate_fn,
                transforms=original_dataset.transforms,
            )
        else:
            # Handle single RasterDataset
            ds = deepcopy(original_dataset)
            ds.index = index
            if len(index) > 0:
<<<<<<< HEAD
                ds.paths = index["filepath"].tolist()
=======
                ds.paths = [
                    i.object for i in index.intersection(index.bounds, objects=True)
                ]
>>>>>>> c31efe68
            else:
                ds.paths = []

        new_datasets.append(ds)
    return new_datasets


def file_wise_split(
    dataset: RasterDataset,
    val_img_files: Union[str, Path, List[str], List[Path], None] = None,
    test_img_files: Union[str, Path, List[str], List[Path], None] = None,
    ratios_or_counts: Optional[Sequence[float]] = None,
) -> List[RasterDataset]:
    """
    Splits a dataset based on image files, ensuring no file overlap between splits.

    Args:
        dataset: The dataset to be split (RasterDataset or IntersectionDataset).
        val_img_files: Files for the validation set.
        test_img_files: Files for the test set.
        ratios_or_counts: Ratios or counts for random splitting (overrides file lists).

    Returns:
        A list of datasets [train, validation (optional), test (optional)].

    Raises:
        ValueError: If input parameters are invalid or files are not found.
    """
    use_ratios = ratios_or_counts is not None
    use_files = (val_img_files is not None) or (test_img_files is not None)

    if not use_ratios and not use_files:
        raise ValueError(
            "Either ratios_or_counts or val_img_files/test_img_files must be provided."
        )

    if use_ratios and use_files:
        print(
            "Warning: Both ratios_or_counts and file lists provided. "
            "Using ratios_or_counts for splitting."
        )
        use_files = False

    if use_ratios:
        # Perform ratio-based random split
        return random_bbox_assignment(
            dataset=dataset,
            lengths=ratios_or_counts,
            generator=torch.Generator().manual_seed(0),
        )

    # Perform file-based split
    val_files = _format_paths(val_img_files)
    test_files = _format_paths(test_img_files)

    # Determine the base image dataset
    if isinstance(dataset, IntersectionDataset):
        img_dataset = dataset.datasets[0]
    elif isinstance(dataset, RasterDataset):
        img_dataset = dataset
    else:
        raise TypeError(
            "Dataset must be a RasterDataset or IntersectionDataset subclass."
        )

    # Get all items and corresponding file paths from the image dataset index
    dataset_items = [
        (row.geometry, row.filepath) for _, row in img_dataset.index.iterrows()
    ]
    dataset_files = [Path(filepath).resolve() for _, filepath in dataset_items]

    # Partition items into train, validation, and test sets
    train_items, val_items, test_items = _get_split_items(
        dataset_items, dataset_files, val_files, test_files
    )

    # Build GeoPandas indexes for each split
    new_indexes = _build_split_indexes(
        train_items, val_items, test_items, img_dataset.index
    )

    # Build the final datasets using the original dataset structure and new indexes
    new_datasets = _build_split_datasets(dataset, new_indexes)

    return new_datasets


def random_bbox_assignment(
    dataset: GeoDataset,
    lengths: Sequence[float],
    generator: Generator | None = default_generator,
) -> list[GeoDataset]:
    """
    Reimplementation of the random_bbox_assignment function from torchgeo, but with assurance that
    if a split percentage is provided, at least one bbox is assigned to each split.

    Split a GeoDataset randomly assigning its index's BoundingBoxes.

    This function will go through each BoundingBox in the GeoDataset's index and
    randomly assign it to new GeoDatasets.

    Args:
        dataset: dataset to be split
        lengths: lengths or fractions of splits to be produced
        generator: (optional) generator used for the random permutation

    Returns:
        A list of the subset datasets.
    """

    if not (isclose(sum(lengths), 1) or isclose(sum(lengths), len(dataset))):
        raise ValueError(
            "Sum of input lengths must equal 1 or the length of dataset's index."
        )

    if any(n <= 0 for n in lengths):
        raise ValueError("All items in input lengths must be greater than 0.")

    if isclose(sum(lengths), 1):
        lengths = _fractions_to_lengths(lengths, len(dataset))
    lengths = cast(Sequence[int], lengths)
    zero_length_idces = [i for i, length in enumerate(lengths) if length == 0]
    non_zero_length_idces = [i for i, length in enumerate(lengths) if length > 0]
    if zero_length_idces:
        for i in zero_length_idces:
            lengths[i] = 1
            lengths[non_zero_length_idces[0]] -= 1
            if isclose(lengths[non_zero_length_idces[0]], 0):
                raise ValueError(
                    "Not enough bboxes to assign to all splits. "
                    "Please provide a larger dataset or reduce the number of splits."
                )

    # Get all items from the dataset index
    items_data = [(row.geometry, row.filepath) for _, row in dataset.index.iterrows()]

    # Randomly permute the items
    indices = randperm(len(items_data), generator=generator)
    shuffled_items = [items_data[i] for i in indices]

    # Create new indexes by filtering the original index
    new_indexes = []
    start_idx = 0

    for length in lengths:
        end_idx = start_idx + length
        split_items = shuffled_items[start_idx:end_idx]

        if split_items:
            # Extract filepaths to filter original index
            split_filepaths = {filepath for _, filepath in split_items}
            mask = dataset.index["filepath"].isin(split_filepaths)
            filtered_index = dataset.index[mask].copy()
        else:
            # Create empty GeoDataFrame with correct structure
            empty_gdf = gpd.GeoDataFrame(
                {"filepath": []}, geometry=[], crs=dataset.index.crs
            )
            # Create empty IntervalIndex to match original structure
            empty_temporal_index = pd.IntervalIndex.from_tuples(
                [], closed="both", name="datetime"
            )
            empty_gdf.index = empty_temporal_index
            filtered_index = empty_gdf

        new_indexes.append(filtered_index)
        start_idx = end_idx

    # Create new datasets
    new_datasets = []
    for index in new_indexes:
        ds = deepcopy(dataset)
        ds.index = index
        if len(index) > 0:
            ds.paths = index["filepath"].tolist()
        else:
            ds.paths = []
        new_datasets.append(ds)

    return new_datasets


def aoi_split(
    dataset: GeoDataset,
    val_aois: Union[
        Sequence[Tuple[float, float, float, float]],
        str,
        Path,
        None,
    ] = None,
    test_aois: Union[
        Sequence[Tuple[float, float, float, float]],
        str,
        Path,
        None,
    ] = None,
    as_lists: bool = False,
    crs: Optional[Union[str, Dict[str, Any]]] = "EPSG:4326",
    buffer_size: float = 0.0,
) -> List[GeoDataset]:
    """Split a GeoDataset into train, validation, and test datasets based on areas of interest (AOIs).

    This function performs a purely spatial split and preserves the temporal information
    from the original dataset exactly as it is.

    This function divides a dataset into multiple datasets:
    - First dataset: Contains all data outside the provided AOIs (training dataset)
    - Second dataset (optional): Contains data that intersects with validation AOIs
    - Third dataset (optional): Contains data that intersects with test AOIs

    The AOIs can be provided in different formats:
    - List of (minx, maxx, miny, maxy) tuples (spatial only)
    - Path to a GeoJSON file containing Polygon features

    The function supports transforming between coordinate reference systems. If your AOIs are
    specified in lat/lon (EPSG:4326) but your dataset is in a different CRS, you can specify
    the CRS parameters to handle the transformation automatically.

    A buffer can be applied around the AOIs to ensure that samples from training and validation/test
    datasets do not overlap. The buffer size is specified in the same units as the dataset's CRS
    (typically meters).

    Args:
        dataset: Dataset to be split
        val_aois: Sequence of validation areas of interest as (minx, maxx, miny, maxy) tuples,
                  or a path to a GeoJSON file containing validation regions
        test_aois: Sequence of test areas of interest as (minx, maxx, miny, maxy) tuples,
                   or a path to a GeoJSON file containing test regions
        as_lists: If True, return a list of train items and lists of val/test items
                 instead of creating new datasets
        crs: The CRS of the input AOIs (e.g., "EPSG:4326" for lat/lon). If None,
             assumes AOIs are in the same CRS as the dataset. Default is "EPSG:4326".
        buffer_size: Size of buffer (in the dataset's CRS units, typically meters)
                    to apply around AOIs. This creates a gap between training and validation/test
                    regions to prevent patch overlap. Default is 0.0 (no buffer).

    Returns:
        A list of datasets, where the first is the training dataset (outside all AOIs),
        the second (if val_aois is not None) is the validation dataset, and
        the third (if test_aois is not None) is the test dataset.
        If as_lists is True, returns lists of items for each dataset instead.

    Raises:
        ValueError: If validation and test AOIs overlap with each other
        ImportError: If coordinate transformation is requested but pyproj is not available
        ValueError: If a GeoJSON file is invalid or doesn't contain Polygon features
    """

    if isinstance(dataset, LabelledRasterDataset):
        # If the dataset is a LabelledRasterDataset, we need to split the image and label datasets

        img_datasets = aoi_split(
            dataset.datasets[0],
            val_aois=val_aois,
            test_aois=test_aois,
            as_lists=as_lists,
            crs=crs,
            buffer_size=buffer_size,
        )
        label_datasets = aoi_split(
            dataset.datasets[1],
            val_aois=val_aois,
            test_aois=test_aois,
            as_lists=as_lists,
            crs=crs,
            buffer_size=buffer_size,
        )

        datasets_to_return = []
        for img_ds, label_ds in zip(img_datasets, label_datasets):
            datasets_to_return.append(
                LabelledRasterDataset(
                    img_ds,
                    label_ds,
                    collate_fn=dataset.collate_fn,
                    transforms=dataset.transforms,
                )
            )

        return datasets_to_return

    # Process AOIs
    roi_polygons = []  # Will hold all Polygon objects
    buffered_roi_polygons = []  # Will hold buffered versions of all ROIs
    aoi_categories = []  # Will track whether each ROI is for validation (0) or test (1)

    # Process validation AOIs if provided
    if val_aois is not None:
        val_roi_polygons, val_buffered_polygons = _process_aois(
            val_aois, dataset, crs, buffer_size
        )
        roi_polygons.extend(val_roi_polygons)
        buffered_roi_polygons.extend(val_buffered_polygons)
        aoi_categories.extend([0] * len(val_roi_polygons))  # 0 for validation

    # Process test AOIs if provided
    if test_aois is not None:
        test_roi_polygons, test_buffered_polygons = _process_aois(
            test_aois, dataset, crs, buffer_size
        )
        roi_polygons.extend(test_roi_polygons)
        buffered_roi_polygons.extend(test_buffered_polygons)
        aoi_categories.extend([1] * len(test_roi_polygons))  # 1 for test

    # If no AOIs were provided, return the original dataset
    if not roi_polygons:
        if as_lists:
            # Get all items from the dataset index
            all_hits = [
                (row.geometry, row.filepath) for _, row in dataset.index.iterrows()
            ]
            return [all_hits]
        return [dataset]

    # Check for overlapping AOIs between validation and test sets
    if val_aois is not None and test_aois is not None:
        val_count = len([c for c in aoi_categories if c == 0])
        for i in range(val_count):
            for j in range(val_count, len(roi_polygons)):
                if (
                    roi_polygons[i].intersects(roi_polygons[j])
                    and not roi_polygons[i].intersection(roi_polygons[j]).is_empty
                ):
                    raise ValueError("Validation and test AOIs cannot overlap.")

    # Create indexes for train and AOI categories using GeoPandas
    train_items = []
    category_items = [[] for _ in range(len(set(aoi_categories)))]

    # Get all items from dataset
    all_items = [(row.geometry, row.filepath) for _, row in dataset.index.iterrows()]

    # Process each item in the dataset
    for geom, filepath in all_items:
        # Check if this item is in any AOI
        for aoi_idx, (roi, buffered_roi) in enumerate(
            zip(roi_polygons, buffered_roi_polygons)
        ):
            category = aoi_categories[aoi_idx]
<<<<<<< HEAD
            # Map category to the correct index in category_items
=======
            # Map category to the correct index in category_indexes
            # If we only have val_aois, validation (category 0) maps to index 0
            # If we only have test_aois, test (category 1) maps to index 0
            # If we have both, validation (category 0) maps to index 0, test (category 1) maps to index 1
>>>>>>> c31efe68
            if val_aois is not None and test_aois is not None:
                category_idx = category  # Both validation (0) and test (1) are present
            elif val_aois is not None:
                category_idx = 0  # Only validation, so it's at index 0
            else:  # test_aois is not None
                category_idx = 0  # Only test, so it's at index 0

            # Check intersection with original ROI for AOI datasets
            if geom.intersects(roi):
                category_items[category_idx].append((geom, filepath))
                break  # Item assigned to an AOI, don't check others

        # If item doesn't intersect any AOI, check if it should be added to training
        # (i.e., it doesn't intersect any buffered ROI)
        else:
            in_buffered_roi = any(
                geom.intersects(buffered_roi) for buffered_roi in buffered_roi_polygons
            )
            if not in_buffered_roi:
                train_items.append((geom, filepath))

    if as_lists:
<<<<<<< HEAD
        result = [train_items]
        for items in category_items:
            result.append(items)
        return result

    # Create datasets from the items
=======
        # Check if train_idx has any items before accessing bounds
        if len(train_idx) > 0:
            train_list = [
                hit for hit in train_idx.intersection(train_idx.bounds, objects=True)
            ]
        else:
            train_list = []

        cat_lists = []
        for idx in category_indexes:
            if len(idx) > 0:
                cat_lists.append(
                    [hit for hit in idx.intersection(idx.bounds, objects=True)]
                )
            else:
                cat_lists.append([])
        return [train_list] + cat_lists

    # Create datasets from indexes
>>>>>>> c31efe68
    new_datasets = []

    # Create train dataset by filtering original index
    if train_items:
        train_filepaths = {filepath for _, filepath in train_items}
        mask = dataset.index["filepath"].isin(train_filepaths)
        train_gdf = dataset.index[mask].copy()
    else:
        # Create empty GeoDataFrame with correct structure
        train_gdf = gpd.GeoDataFrame(
            {"filepath": []}, geometry=[], crs=dataset.index.crs
        )
        # Create empty IntervalIndex to match original structure
        empty_temporal_index = pd.IntervalIndex.from_tuples(
            [], closed="both", name="datetime"
        )
        train_gdf.index = empty_temporal_index

    train_ds = deepcopy(dataset)
<<<<<<< HEAD
    train_ds.index = train_gdf
    if len(train_gdf) > 0:
        train_ds.paths = train_gdf["filepath"].tolist()
    else:
        train_ds.paths = []
=======
    train_ds.index = train_idx
    if hasattr(train_ds, "paths"):
        # Check if train_idx has any items before accessing bounds
        if len(train_idx) > 0:
            train_ds.paths = [
                i.object for i in train_idx.intersection(train_idx.bounds, objects=True)
            ]
        else:
            train_ds.paths = []
>>>>>>> c31efe68
    new_datasets.append(train_ds)

    # Create category datasets (validation and/or test) by filtering original index
    for items in category_items:
        if items:
            cat_filepaths = {filepath for _, filepath in items}
            mask = dataset.index["filepath"].isin(cat_filepaths)
            cat_gdf = dataset.index[mask].copy()
        else:
            # Create empty GeoDataFrame with correct structure
            cat_gdf = gpd.GeoDataFrame(
                {"filepath": []}, geometry=[], crs=dataset.index.crs
            )
            # Create empty IntervalIndex to match original structure
            empty_temporal_index = pd.IntervalIndex.from_tuples(
                [], closed="both", name="datetime"
            )
            cat_gdf.index = empty_temporal_index

        ds = deepcopy(dataset)
<<<<<<< HEAD
        ds.index = cat_gdf
        if len(cat_gdf) > 0:
            ds.paths = cat_gdf["filepath"].tolist()
        else:
            ds.paths = []
=======
        ds.index = index
        if hasattr(ds, "paths"):
            # Check if index has any items before accessing bounds
            if len(index) > 0:
                ds.paths = [
                    i.object for i in index.intersection(index.bounds, objects=True)
                ]
            else:
                ds.paths = []
>>>>>>> c31efe68
        new_datasets.append(ds)

    return new_datasets


def _process_aois(
    aois: Union[
        Sequence[Tuple[float, float, float, float]],
        str,
        Path,
    ],
    dataset: GeoDataset,
    crs: Optional[Union[str, Dict[str, Any]]] = "EPSG:4326",
    buffer_size: float = 0.0,
) -> Tuple[List, List]:
    """Helper function to process AOIs into Polygon objects.

    Args:
        aois: Areas of interest in one of the supported formats
        dataset: Dataset to be split
        crs: The CRS of the input AOIs
        buffer_size: Size of buffer to apply around AOIs

    Returns:
        Tuple of (roi_polygons, buffered_roi_polygons)
    """
    from shapely.geometry import box

    roi_polygons = []
    buffered_roi_polygons = []

    # Handle GeoJSON file input (if aois is a string or Path)
    if isinstance(aois, (str, Path)):
        geojson_path = Path(aois)
        if not geojson_path.exists():
            raise ValueError(f"GeoJSON file not found: {geojson_path}")

        try:
            # Read the GeoJSON file using geopandas
            gdf = gpd.read_file(geojson_path)

            # Filter to only keep Polygon geometries
            gdf = gdf[gdf.geometry.type.isin(["Polygon", "MultiPolygon"])]

            if gdf.empty:
                raise ValueError("No valid Polygon features found in GeoJSON file")

            # Create bounding boxes from geometries
            aoi_list = []
            for geom in gdf.geometry:
                bounds = geom.bounds  # Returns (minx, miny, maxx, maxy)
                # Reorder to (minx, maxx, miny, maxy) as expected by the function
                aoi_list.append((bounds[0], bounds[2], bounds[1], bounds[3]))

            aois = aoi_list
        except Exception as e:
            raise ValueError(f"Error processing GeoJSON file: {str(e)}")

    # Handle CRS transformation if needed
    need_transform = False
    transformer = None

    if crs is not None:
        # Set up transformer if CRSs are different
        if crs != dataset.crs:
            need_transform = True
            source_crs = CRS.from_user_input(crs)
            target_crs = CRS.from_user_input(dataset.crs)
            transformer = Transformer.from_crs(source_crs, target_crs, always_xy=True)

    for aoi in aois:
        if len(aoi) == 4:
            # Spatial only (minx, maxx, miny, maxy)
            minx, maxx, miny, maxy = aoi

            # Transform coordinates if needed
            if need_transform:
                minx, miny = transformer.transform(minx, miny)
                maxx, maxy = transformer.transform(maxx, maxy)

            # Create polygon from bounding box
            polygon = box(minx, miny, maxx, maxy)
            roi_polygons.append(polygon)

            # Create buffered polygon for training set determination
            buffered_polygon = box(
                minx - buffer_size,
                miny - buffer_size,
                maxx + buffer_size,
                maxy + buffer_size,
            )
            buffered_roi_polygons.append(buffered_polygon)
        else:
            raise ValueError("AOIs must be tuples of length 4 (minx, maxx, miny, maxy)")

    # Check for overlapping AOIs within the same category
    for i, roi in enumerate(roi_polygons):
        if any(
            roi.intersects(x) and not roi.intersection(x).is_empty
            for x in roi_polygons[i + 1 :]
        ):
            raise ValueError(
                "AOIs within the same category (validation or test) cannot overlap."
            )

    return roi_polygons, buffered_roi_polygons<|MERGE_RESOLUTION|>--- conflicted
+++ resolved
@@ -7,12 +7,50 @@
 import pandas as pd
 import torch
 from pyproj import CRS, Transformer
-from shapely.geometry import box as shapely_box
+from shapely.geometry import Polygon, box
 from torch import Generator, default_generator, randperm
 from torchgeo.datasets import GeoDataset, IntersectionDataset, RasterDataset
 from torchgeo.datasets.splits import _fractions_to_lengths
 
 from eotorch.data.geodatasets import LabelledRasterDataset
+
+
+def _transform_bounds_to_crs(bounds, source_crs, target_crs):
+    """Transform bounding box coordinates from source CRS to target CRS.
+
+    Args:
+        bounds: Tuple of (minx, miny, maxx, maxy) in source CRS
+        source_crs: Source CRS as string (e.g., "EPSG:4326")
+        target_crs: Target CRS as string (e.g., "EPSG:3857")
+
+    Returns:
+        Tuple of (minx, miny, maxx, maxy) in target CRS
+    """
+    if source_crs == target_crs:
+        return bounds
+
+    try:
+        transformer = Transformer.from_crs(source_crs, target_crs, always_xy=True)
+        minx, miny, maxx, maxy = bounds
+
+        # Transform all four corners to handle potential rotation/skew
+        corners = [
+            (minx, miny),  # bottom-left
+            (minx, maxy),  # top-left
+            (maxx, miny),  # bottom-right
+            (maxx, maxy),  # top-right
+        ]
+
+        transformed_corners = [transformer.transform(x, y) for x, y in corners]
+
+        # Get new bounds from transformed corners
+        xs, ys = zip(*transformed_corners)
+        return (min(xs), min(ys), max(xs), max(ys))
+
+    except Exception as e:
+        raise ValueError(
+            f"Error transforming bounds from {source_crs} to {target_crs}: {str(e)}"
+        )
 
 
 def _format_paths(files: Union[str, Path, List[str], List[Path], None]) -> List[Path]:
@@ -118,24 +156,17 @@
             img_ds_new = deepcopy(img_ds_orig)
             img_ds_new.index = index
             if len(index) > 0:
-<<<<<<< HEAD
                 img_ds_new.paths = index["filepath"].tolist()
-=======
-                img_ds_new.paths = [
-                    i.object for i in index.intersection(index.bounds, objects=True)
-                ]
->>>>>>> c31efe68
             else:
                 img_ds_new.paths = []
 
             # Create new label dataset index based on intersection with new image dataset bounds
             img_bounds = img_ds_new.bounds
-<<<<<<< HEAD
 
             # For GeoPandas, we need to intersect with the image bounds
             if not label_ds_orig.index.empty:
                 # Create bounding box geometry for intersection
-                img_bbox_geom = shapely_box(
+                img_bbox_geom = box(
                     img_bounds.minx, img_bounds.miny, img_bounds.maxx, img_bounds.maxy
                 )
 
@@ -163,29 +194,6 @@
                 )
                 empty_gdf.index = empty_temporal_index
                 label_ds_new.index = empty_gdf
-=======
-            label_hits = label_ds_orig.index.intersection(
-                tuple(img_bounds), objects=True
-            )
-            label_idx_new = Index(interleaved=False, properties=Property(dimension=3))
-            for hit in label_hits:
-                hit_bbox = BoundingBox(*hit.bounds)
-                intersection_bbox = hit_bbox & img_bounds
-                if intersection_bbox.area > 0:
-                    label_idx_new.insert(len(label_idx_new), hit.bounds, hit.object)
-
-            # Create new label dataset for the split
-            label_ds_new = deepcopy(label_ds_orig)
-            label_ds_new.index = label_idx_new
-            if len(label_idx_new) > 0:
-                label_ds_new.paths = [
-                    i.object
-                    for i in label_idx_new.intersection(
-                        label_idx_new.bounds, objects=True
-                    )
-                ]
-            else:
->>>>>>> c31efe68
                 label_ds_new.paths = []
 
             # Create the final IntersectionDataset for the split
@@ -200,13 +208,7 @@
             ds = deepcopy(original_dataset)
             ds.index = index
             if len(index) > 0:
-<<<<<<< HEAD
                 ds.paths = index["filepath"].tolist()
-=======
-                ds.paths = [
-                    i.object for i in index.intersection(index.bounds, objects=True)
-                ]
->>>>>>> c31efe68
             else:
                 ds.paths = []
 
@@ -391,90 +393,40 @@
 
 def aoi_split(
     dataset: GeoDataset,
-    val_aois: Union[
-        Sequence[Tuple[float, float, float, float]],
-        str,
-        Path,
-        None,
-    ] = None,
-    test_aois: Union[
-        Sequence[Tuple[float, float, float, float]],
-        str,
-        Path,
-        None,
-    ] = None,
-    as_lists: bool = False,
-    crs: Optional[Union[str, Dict[str, Any]]] = "EPSG:4326",
-    buffer_size: float = 0.0,
+    aoi_files: str | Path | Sequence[Union[str, Path]],
+    crs: str | Dict[str, Any] = "EPSG:4326",
+    buffer_size_metres: int = 0,
 ) -> List[GeoDataset]:
-    """Split a GeoDataset into train, validation, and test datasets based on areas of interest (AOIs).
-
-    This function performs a purely spatial split and preserves the temporal information
-    from the original dataset exactly as it is.
-
-    This function divides a dataset into multiple datasets:
-    - First dataset: Contains all data outside the provided AOIs (training dataset)
-    - Second dataset (optional): Contains data that intersects with validation AOIs
-    - Third dataset (optional): Contains data that intersects with test AOIs
-
-    The AOIs can be provided in different formats:
-    - List of (minx, maxx, miny, maxy) tuples (spatial only)
-    - Path to a GeoJSON file containing Polygon features
-
-    The function supports transforming between coordinate reference systems. If your AOIs are
-    specified in lat/lon (EPSG:4326) but your dataset is in a different CRS, you can specify
-    the CRS parameters to handle the transformation automatically.
-
-    A buffer can be applied around the AOIs to ensure that samples from training and validation/test
-    datasets do not overlap. The buffer size is specified in the same units as the dataset's CRS
-    (typically meters).
+    """Split a GeoDataset based on provided AOI files with cleaner implementation.
 
     Args:
         dataset: Dataset to be split
-        val_aois: Sequence of validation areas of interest as (minx, maxx, miny, maxy) tuples,
-                  or a path to a GeoJSON file containing validation regions
-        test_aois: Sequence of test areas of interest as (minx, maxx, miny, maxy) tuples,
-                   or a path to a GeoJSON file containing test regions
-        as_lists: If True, return a list of train items and lists of val/test items
-                 instead of creating new datasets
+        aoi_files: Single filepath or sequence of filepaths to shapefile or .geojson files
         crs: The CRS of the input AOIs (e.g., "EPSG:4326" for lat/lon). If None,
              assumes AOIs are in the same CRS as the dataset. Default is "EPSG:4326".
-        buffer_size: Size of buffer (in the dataset's CRS units, typically meters)
-                    to apply around AOIs. This creates a gap between training and validation/test
-                    regions to prevent patch overlap. Default is 0.0 (no buffer).
+        buffer_size: Size of buffer in meters to apply around AOIs. Default is 0.
 
     Returns:
-        A list of datasets, where the first is the training dataset (outside all AOIs),
-        the second (if val_aois is not None) is the validation dataset, and
-        the third (if test_aois is not None) is the test dataset.
-        If as_lists is True, returns lists of items for each dataset instead.
-
-    Raises:
-        ValueError: If validation and test AOIs overlap with each other
-        ImportError: If coordinate transformation is requested but pyproj is not available
-        ValueError: If a GeoJSON file is invalid or doesn't contain Polygon features
+        A list of datasets where the first is the remainder (training dataset),
+        followed by one dataset for each provided file.
     """
 
     if isinstance(dataset, LabelledRasterDataset):
-        # If the dataset is a LabelledRasterDataset, we need to split the image and label datasets
-
+        # Split image and label datasets separately
         img_datasets = aoi_split(
             dataset.datasets[0],
-            val_aois=val_aois,
-            test_aois=test_aois,
-            as_lists=as_lists,
+            aoi_files=aoi_files,
             crs=crs,
-            buffer_size=buffer_size,
+            buffer_size_metres=buffer_size_metres,
         )
         label_datasets = aoi_split(
             dataset.datasets[1],
-            val_aois=val_aois,
-            test_aois=test_aois,
-            as_lists=as_lists,
+            aoi_files=aoi_files,
             crs=crs,
-            buffer_size=buffer_size,
-        )
-
+            buffer_size_metres=buffer_size_metres,
+        )
+
+        # Create new LabelledRasterDatasets
         datasets_to_return = []
         for img_ds, label_ds in zip(img_datasets, label_datasets):
             datasets_to_return.append(
@@ -485,301 +437,304 @@
                     transforms=dataset.transforms,
                 )
             )
-
         return datasets_to_return
 
-    # Process AOIs
-    roi_polygons = []  # Will hold all Polygon objects
-    buffered_roi_polygons = []  # Will hold buffered versions of all ROIs
-    aoi_categories = []  # Will track whether each ROI is for validation (0) or test (1)
-
-    # Process validation AOIs if provided
-    if val_aois is not None:
-        val_roi_polygons, val_buffered_polygons = _process_aois(
-            val_aois, dataset, crs, buffer_size
-        )
-        roi_polygons.extend(val_roi_polygons)
-        buffered_roi_polygons.extend(val_buffered_polygons)
-        aoi_categories.extend([0] * len(val_roi_polygons))  # 0 for validation
-
-    # Process test AOIs if provided
-    if test_aois is not None:
-        test_roi_polygons, test_buffered_polygons = _process_aois(
-            test_aois, dataset, crs, buffer_size
-        )
-        roi_polygons.extend(test_roi_polygons)
-        buffered_roi_polygons.extend(test_buffered_polygons)
-        aoi_categories.extend([1] * len(test_roi_polygons))  # 1 for test
-
-    # If no AOIs were provided, return the original dataset
-    if not roi_polygons:
-        if as_lists:
-            # Get all items from the dataset index
-            all_hits = [
-                (row.geometry, row.filepath) for _, row in dataset.index.iterrows()
-            ]
-            return [all_hits]
-        return [dataset]
-
-    # Check for overlapping AOIs between validation and test sets
-    if val_aois is not None and test_aois is not None:
-        val_count = len([c for c in aoi_categories if c == 0])
-        for i in range(val_count):
-            for j in range(val_count, len(roi_polygons)):
-                if (
-                    roi_polygons[i].intersects(roi_polygons[j])
-                    and not roi_polygons[i].intersection(roi_polygons[j]).is_empty
-                ):
-                    raise ValueError("Validation and test AOIs cannot overlap.")
-
-    # Create indexes for train and AOI categories using GeoPandas
-    train_items = []
-    category_items = [[] for _ in range(len(set(aoi_categories)))]
-
-    # Get all items from dataset
-    all_items = [(row.geometry, row.filepath) for _, row in dataset.index.iterrows()]
-
-    # Process each item in the dataset
-    for geom, filepath in all_items:
-        # Check if this item is in any AOI
-        for aoi_idx, (roi, buffered_roi) in enumerate(
-            zip(roi_polygons, buffered_roi_polygons)
-        ):
-            category = aoi_categories[aoi_idx]
-<<<<<<< HEAD
-            # Map category to the correct index in category_items
-=======
-            # Map category to the correct index in category_indexes
-            # If we only have val_aois, validation (category 0) maps to index 0
-            # If we only have test_aois, test (category 1) maps to index 0
-            # If we have both, validation (category 0) maps to index 0, test (category 1) maps to index 1
->>>>>>> c31efe68
-            if val_aois is not None and test_aois is not None:
-                category_idx = category  # Both validation (0) and test (1) are present
-            elif val_aois is not None:
-                category_idx = 0  # Only validation, so it's at index 0
-            else:  # test_aois is not None
-                category_idx = 0  # Only test, so it's at index 0
-
-            # Check intersection with original ROI for AOI datasets
-            if geom.intersects(roi):
-                category_items[category_idx].append((geom, filepath))
-                break  # Item assigned to an AOI, don't check others
-
-        # If item doesn't intersect any AOI, check if it should be added to training
-        # (i.e., it doesn't intersect any buffered ROI)
+    # Normalize files to list of Path objects
+    if isinstance(aoi_files, (str, Path)):
+        file_list = [Path(aoi_files)]
+    else:
+        file_list = [Path(f) for f in aoi_files]
+
+    # Load all AOI geometries from files and convert to bounding boxes
+    all_aoi_polygons = []
+    for file_path in file_list:
+        if not file_path.exists():
+            raise ValueError(f"AOI file not found: {file_path}")
+
+        try:
+            gdf = gpd.read_file(file_path)
+            gdf = gdf[gdf.geometry.type.isin(["Polygon", "MultiPolygon"])]
+
+            if gdf.empty:
+                raise ValueError(f"No valid Polygon features found in {file_path}")
+
+            # Instead of reprojecting geometries, transform only bounds to dataset CRS
+            rectangles = []
+            for geom in gdf.geometry:
+                bounds = geom.bounds  # minx, miny, maxx, maxy in original CRS
+
+                # Transform bounds to dataset CRS if needed
+                if crs is not None and crs != dataset.crs:
+                    transformed_bounds = _transform_bounds_to_crs(
+                        bounds, crs, dataset.crs
+                    )
+                else:
+                    transformed_bounds = bounds
+
+                # Create rectangle from transformed bounds
+                minx, miny, maxx, maxy = transformed_bounds
+                rectangle = box(minx, miny, maxx, maxy)
+                rectangles.append(rectangle)
+
+            all_aoi_polygons.append(rectangles)
+
+        except Exception as e:
+            raise ValueError(f"Error processing AOI file {file_path}: {str(e)}")
+
+    # Convert buffer size to dataset CRS units
+    buffer_size_crs = _convert_buffer_to_crs_units(buffer_size_metres, dataset.crs)
+
+    # Create buffered versions for training exclusion
+    all_buffered_polygons = []
+    for polygons in all_aoi_polygons:
+        if buffer_size_crs > 0:
+            buffered = [poly.buffer(buffer_size_crs) for poly in polygons]
         else:
-            in_buffered_roi = any(
-                geom.intersects(buffered_roi) for buffered_roi in buffered_roi_polygons
-            )
-            if not in_buffered_roi:
-                train_items.append((geom, filepath))
-
-    if as_lists:
-<<<<<<< HEAD
-        result = [train_items]
-        for items in category_items:
-            result.append(items)
-        return result
-
-    # Create datasets from the items
-=======
-        # Check if train_idx has any items before accessing bounds
-        if len(train_idx) > 0:
-            train_list = [
-                hit for hit in train_idx.intersection(train_idx.bounds, objects=True)
-            ]
-        else:
-            train_list = []
-
-        cat_lists = []
-        for idx in category_indexes:
-            if len(idx) > 0:
-                cat_lists.append(
-                    [hit for hit in idx.intersection(idx.bounds, objects=True)]
-                )
-            else:
-                cat_lists.append([])
-        return [train_list] + cat_lists
-
-    # Create datasets from indexes
->>>>>>> c31efe68
-    new_datasets = []
-
-    # Create train dataset by filtering original index
-    if train_items:
-        train_filepaths = {filepath for _, filepath in train_items}
-        mask = dataset.index["filepath"].isin(train_filepaths)
-        train_gdf = dataset.index[mask].copy()
-    else:
+            buffered = polygons.copy()
+        all_buffered_polygons.append(buffered)
+
+    # Process each geometry in the dataset
+    remainder_items = []
+    aoi_datasets_items = [[] for _ in file_list]
+
+    for idx, row in dataset.index.iterrows():
+        dataset_geom = row.geometry
+        filepath = row.filepath
+
+        # Track which AOI files this geometry intersects with
+        intersected_aois = set()
+
+        # Check intersection with each AOI file
+        for file_idx, polygons in enumerate(all_aoi_polygons):
+            for polygon in polygons:
+                if dataset_geom.intersects(polygon):
+                    intersection = dataset_geom.intersection(polygon)
+                    intersection = _ensure_valid_polygon(intersection)
+                    if intersection is not None and not intersection.is_empty:
+                        aoi_datasets_items[file_idx].append(
+                            (intersection, filepath, idx)
+                        )
+                        intersected_aois.add(file_idx)
+
+        # For remainder: split dataset geometry into boxes excluding all buffered AOIs
+        remainder_geoms = _split_dataset_geometry_excluding_aois(
+            dataset_geom, all_buffered_polygons
+        )
+
+        for geom in remainder_geoms:
+            if geom is not None and not geom.is_empty:
+                remainder_items.append((geom, filepath, idx))
+
+    # Create datasets
+    result_datasets = []
+
+    # Create remainder dataset (first in list)
+    remainder_gdf = _create_geodataframe_from_items(remainder_items, dataset)
+    remainder_ds = deepcopy(dataset)
+    remainder_ds.index = remainder_gdf
+    remainder_ds.paths = (
+        remainder_gdf["filepath"].unique().tolist() if len(remainder_gdf) > 0 else []
+    )
+    result_datasets.append(remainder_ds)
+
+    # Create datasets for each AOI file
+    for items in aoi_datasets_items:
+        aoi_gdf = _create_geodataframe_from_items(items, dataset)
+        aoi_ds = deepcopy(dataset)
+        aoi_ds.index = aoi_gdf
+        aoi_ds.paths = aoi_gdf["filepath"].unique().tolist() if len(aoi_gdf) > 0 else []
+        result_datasets.append(aoi_ds)
+
+    return result_datasets
+
+
+def _split_dataset_geometry_excluding_aois(dataset_geom, all_buffered_polygons):
+    """Split dataset geometry into boxes excluding all AOI polygons to avoid holes."""
+    current_geoms = [dataset_geom]
+
+    # Process each AOI file's polygons
+    for buffered_polygons in all_buffered_polygons:
+        for buffered_polygon in buffered_polygons:
+            new_geoms = []
+            for geom in current_geoms:
+                if geom.intersects(buffered_polygon):
+                    # Split into maximum 4 boxes around the AOI
+                    split_boxes = _split_geometry_into_boxes(geom, buffered_polygon)
+                    new_geoms.extend(split_boxes)
+                else:
+                    new_geoms.append(geom)
+            current_geoms = new_geoms
+
+    return [_ensure_valid_polygon(geom) for geom in current_geoms]
+
+
+def _create_geodataframe_from_items(items, original_dataset):
+    """Create GeoDataFrame from items with proper structure."""
+    if not items:
         # Create empty GeoDataFrame with correct structure
-        train_gdf = gpd.GeoDataFrame(
-            {"filepath": []}, geometry=[], crs=dataset.index.crs
-        )
-        # Create empty IntervalIndex to match original structure
+        empty_gdf = gpd.GeoDataFrame(
+            {"filepath": []}, geometry=[], crs=original_dataset.index.crs
+        )
         empty_temporal_index = pd.IntervalIndex.from_tuples(
             [], closed="both", name="datetime"
         )
-        train_gdf.index = empty_temporal_index
-
-    train_ds = deepcopy(dataset)
-<<<<<<< HEAD
-    train_ds.index = train_gdf
-    if len(train_gdf) > 0:
-        train_ds.paths = train_gdf["filepath"].tolist()
+        empty_gdf.index = empty_temporal_index
+        return empty_gdf
+
+    # Create new GeoDataFrame with split geometries
+    data = []
+    temporal_indices = []
+
+    for geom, filepath, temporal_idx in items:
+        # Ensure geometry is valid for raster operations
+        if geom.geom_type in ["Point", "LineString"]:
+            continue
+        elif geom.geom_type == "GeometryCollection":
+            # Extract only Polygon/MultiPolygon parts
+            polygons = [
+                g for g in geom.geoms if g.geom_type in ["Polygon", "MultiPolygon"]
+            ]
+            if not polygons:
+                continue
+            from shapely.ops import unary_union
+
+            geom = unary_union(polygons)
+            if geom.is_empty:
+                continue
+
+        data.append({"filepath": filepath, "geometry": geom})
+        temporal_indices.append(temporal_idx)
+
+    # Create GeoDataFrame
+    gdf = gpd.GeoDataFrame(data, crs=original_dataset.index.crs)
+    gdf.index = pd.Index(temporal_indices, name=original_dataset.index.index.name)
+
+    return gdf
+
+
+def _ensure_valid_polygon(geom):
+    """Ensure geometry is a valid Polygon or MultiPolygon for raster operations."""
+    if geom.is_empty:
+        return None
+
+    # Handle different geometry types
+    if geom.geom_type in ["Polygon", "MultiPolygon"]:
+        return geom
+    elif geom.geom_type == "GeometryCollection":
+        # Extract only Polygon/MultiPolygon parts
+        polygons = [g for g in geom.geoms if g.geom_type in ["Polygon", "MultiPolygon"]]
+        if not polygons:
+            return None
+        from shapely.ops import unary_union
+
+        result = unary_union(polygons)
+        return result if not result.is_empty else None
     else:
-        train_ds.paths = []
-=======
-    train_ds.index = train_idx
-    if hasattr(train_ds, "paths"):
-        # Check if train_idx has any items before accessing bounds
-        if len(train_idx) > 0:
-            train_ds.paths = [
-                i.object for i in train_idx.intersection(train_idx.bounds, objects=True)
-            ]
-        else:
-            train_ds.paths = []
->>>>>>> c31efe68
-    new_datasets.append(train_ds)
-
-    # Create category datasets (validation and/or test) by filtering original index
-    for items in category_items:
-        if items:
-            cat_filepaths = {filepath for _, filepath in items}
-            mask = dataset.index["filepath"].isin(cat_filepaths)
-            cat_gdf = dataset.index[mask].copy()
-        else:
-            # Create empty GeoDataFrame with correct structure
-            cat_gdf = gpd.GeoDataFrame(
-                {"filepath": []}, geometry=[], crs=dataset.index.crs
-            )
-            # Create empty IntervalIndex to match original structure
-            empty_temporal_index = pd.IntervalIndex.from_tuples(
-                [], closed="both", name="datetime"
-            )
-            cat_gdf.index = empty_temporal_index
-
-        ds = deepcopy(dataset)
-<<<<<<< HEAD
-        ds.index = cat_gdf
-        if len(cat_gdf) > 0:
-            ds.paths = cat_gdf["filepath"].tolist()
-        else:
-            ds.paths = []
-=======
-        ds.index = index
-        if hasattr(ds, "paths"):
-            # Check if index has any items before accessing bounds
-            if len(index) > 0:
-                ds.paths = [
-                    i.object for i in index.intersection(index.bounds, objects=True)
-                ]
-            else:
-                ds.paths = []
->>>>>>> c31efe68
-        new_datasets.append(ds)
-
-    return new_datasets
-
-
-def _process_aois(
-    aois: Union[
-        Sequence[Tuple[float, float, float, float]],
-        str,
-        Path,
-    ],
-    dataset: GeoDataset,
-    crs: Optional[Union[str, Dict[str, Any]]] = "EPSG:4326",
-    buffer_size: float = 0.0,
-) -> Tuple[List, List]:
-    """Helper function to process AOIs into Polygon objects.
+        # Skip Point, LineString, etc. as they can't represent raster coverage
+        return None
+
+
+def _convert_buffer_to_crs_units(buffer_meters: float, dataset_crs: str) -> float:
+    """Convert buffer size from meters to dataset CRS units.
 
     Args:
-        aois: Areas of interest in one of the supported formats
-        dataset: Dataset to be split
-        crs: The CRS of the input AOIs
-        buffer_size: Size of buffer to apply around AOIs
+        buffer_meters: Buffer size in meters
+        dataset_crs: CRS of the dataset
 
     Returns:
-        Tuple of (roi_polygons, buffered_roi_polygons)
-    """
-    from shapely.geometry import box
-
-    roi_polygons = []
-    buffered_roi_polygons = []
-
-    # Handle GeoJSON file input (if aois is a string or Path)
-    if isinstance(aois, (str, Path)):
-        geojson_path = Path(aois)
-        if not geojson_path.exists():
-            raise ValueError(f"GeoJSON file not found: {geojson_path}")
-
-        try:
-            # Read the GeoJSON file using geopandas
-            gdf = gpd.read_file(geojson_path)
-
-            # Filter to only keep Polygon geometries
-            gdf = gdf[gdf.geometry.type.isin(["Polygon", "MultiPolygon"])]
-
-            if gdf.empty:
-                raise ValueError("No valid Polygon features found in GeoJSON file")
-
-            # Create bounding boxes from geometries
-            aoi_list = []
-            for geom in gdf.geometry:
-                bounds = geom.bounds  # Returns (minx, miny, maxx, maxy)
-                # Reorder to (minx, maxx, miny, maxy) as expected by the function
-                aoi_list.append((bounds[0], bounds[2], bounds[1], bounds[3]))
-
-            aois = aoi_list
-        except Exception as e:
-            raise ValueError(f"Error processing GeoJSON file: {str(e)}")
-
-    # Handle CRS transformation if needed
-    need_transform = False
-    transformer = None
-
-    if crs is not None:
-        # Set up transformer if CRSs are different
-        if crs != dataset.crs:
-            need_transform = True
-            source_crs = CRS.from_user_input(crs)
-            target_crs = CRS.from_user_input(dataset.crs)
-            transformer = Transformer.from_crs(source_crs, target_crs, always_xy=True)
-
-    for aoi in aois:
-        if len(aoi) == 4:
-            # Spatial only (minx, maxx, miny, maxy)
-            minx, maxx, miny, maxy = aoi
-
-            # Transform coordinates if needed
-            if need_transform:
-                minx, miny = transformer.transform(minx, miny)
-                maxx, maxy = transformer.transform(maxx, maxy)
-
-            # Create polygon from bounding box
-            polygon = box(minx, miny, maxx, maxy)
-            roi_polygons.append(polygon)
-
-            # Create buffered polygon for training set determination
-            buffered_polygon = box(
-                minx - buffer_size,
-                miny - buffer_size,
-                maxx + buffer_size,
-                maxy + buffer_size,
-            )
-            buffered_roi_polygons.append(buffered_polygon)
-        else:
-            raise ValueError("AOIs must be tuples of length 4 (minx, maxx, miny, maxy)")
-
-    # Check for overlapping AOIs within the same category
-    for i, roi in enumerate(roi_polygons):
-        if any(
-            roi.intersects(x) and not roi.intersection(x).is_empty
-            for x in roi_polygons[i + 1 :]
-        ):
-            raise ValueError(
-                "AOIs within the same category (validation or test) cannot overlap."
-            )
-
-    return roi_polygons, buffered_roi_polygons+        Buffer size in dataset CRS units
+    """
+    if buffer_meters == 0:
+        return 0
+
+    try:
+        crs_obj = CRS.from_user_input(dataset_crs)
+
+        # If CRS is already in meters, return as-is
+        if crs_obj.axis_info[0].unit_name in ["metre", "meter", "m"]:
+            return buffer_meters
+
+        # If CRS is in degrees (like EPSG:4326), convert meters to degrees
+        # Using rough approximation: 1 degree ≈ 111,320 meters at equator
+        if crs_obj.axis_info[0].unit_name in ["degree", "degrees"]:
+            return buffer_meters / 111320.0
+
+        # For other units, return the buffer as-is (user's responsibility)
+        return buffer_meters
+
+    except Exception:
+        # If we can't determine the CRS units, assume it's in the same units as provided
+        return buffer_meters
+
+
+def _split_geometry_into_boxes(
+    original_geom: Polygon, subtract_geom: Polygon
+) -> List[Polygon]:
+    """
+    Split a geometry into multiple box geometries that exclude the subtract_geom area.
+
+    Instead of using geometric difference (which can create holes), this function
+    creates multiple rectangular geometries that cover the original area while
+    excluding the subtract area.
+
+    Args:
+        original_geom: The original geometry to split
+        subtract_geom: The geometry to exclude from the original
+
+    Returns:
+        List of box geometries that cover the original area excluding the subtract area
+    """
+    if not original_geom.intersects(subtract_geom):
+        # No intersection, return original geometry
+        return [original_geom]
+
+    # Get bounds of the original geometry
+    minx, miny, maxx, maxy = original_geom.bounds
+
+    # Get bounds of the subtract geometry
+    sub_minx, sub_miny, sub_maxx, sub_maxy = subtract_geom.bounds
+
+    boxes = []
+
+    # Create boxes around the subtract geometry:
+    # Left box
+    if minx < sub_minx:
+        left_box = box(minx, miny, min(sub_minx, maxx), maxy)
+        if original_geom.intersects(left_box):
+            intersection = original_geom.intersection(left_box)
+            intersection = _ensure_valid_polygon(intersection)
+            if intersection is not None and not intersection.is_empty:
+                boxes.append(intersection)
+
+    # Right box
+    if maxx > sub_maxx:
+        right_box = box(max(sub_maxx, minx), miny, maxx, maxy)
+        if original_geom.intersects(right_box):
+            intersection = original_geom.intersection(right_box)
+            intersection = _ensure_valid_polygon(intersection)
+            if intersection is not None and not intersection.is_empty:
+                boxes.append(intersection)
+
+    # Bottom box (between left and right boundaries of subtract_geom)
+    if miny < sub_miny:
+        bottom_box = box(
+            max(minx, sub_minx), miny, min(maxx, sub_maxx), min(sub_miny, maxy)
+        )
+        if original_geom.intersects(bottom_box):
+            intersection = original_geom.intersection(bottom_box)
+            intersection = _ensure_valid_polygon(intersection)
+            if intersection is not None and not intersection.is_empty:
+                boxes.append(intersection)
+
+    # Top box (between left and right boundaries of subtract_geom)
+    if maxy > sub_maxy:
+        top_box = box(
+            max(minx, sub_minx), max(sub_maxy, miny), min(maxx, sub_maxx), maxy
+        )
+        if original_geom.intersects(top_box):
+            intersection = original_geom.intersection(top_box)
+            intersection = _ensure_valid_polygon(intersection)
+            if intersection is not None and not intersection.is_empty:
+                boxes.append(intersection)
+
+    return boxes